--- conflicted
+++ resolved
@@ -12,11 +12,8 @@
 from drf_yasg import openapi
 from pathlib import Path
 from video_manager.models import VideoAsset
-<<<<<<< HEAD
+from .exceptions import ApiErrorHandler
 from .service_factory import get_video_processing_service
-=======
-from .exceptions import ApiErrorHandler
->>>>>>> f199f120
 
 logger = logging.getLogger(__name__)
 
